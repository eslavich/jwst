""" Module for generating CAL_VER related version reports/reference file for all
JWST calibration processing steps.

"""
from __future__ import print_function

import os, sys, inspect
import imp
import json

from datetime import datetime as dtime

from verhawk.scanner import Scanner

from . import version
from . import steps  # REQUIRED: in order to load all packages for inspect

from . import __name__ as jwst_pkg_name
from . import __file__ as jwst_pkg_file

__version__ = "0.7.0.dev"

STDOUT = sys.stdout

class StepVersions(object):
    def __init__(self, author, **pars):
        """
        Parameters
        ==========
        author : str
            Name of user generating this reference file [Required]

        descrip : str, optional
            Basic description of this generated report. Default string will be
            generated if no user-supplied string is provided.

        history : str, optional
            Single line to provide info on when this file was created. Default
            string based on current date task was run will be used if no
            user-supplied string is provided.

        verbose : bool, optional
            Specify whether or not to generate additional diagnostic
            messages during operation. [Default: False}

        """
        # Initialize output reference file information based on user input
        descrip = pars.get('pars', "JWST calibration processing step version reference file")
        history = pars.get('history', "Created by cal_ver_steps version {}".format(__version__))
        self.verbose = pars.get('verbose', False)

#        useafter = pars.get('useafter', None)
#        if useafter is None:
#        useafter = dtime.isoformat(dtime.today())#"%Y-%m-%dT%H:%M:%S"

        self.output = {'reftype': "CALVER",
                      'instrument': "SYSTEM",
                      'useafter': "1900-01-01T00:00:00",
                      'telescope': "jwst",
                      'pedigree': "dummy",
                      'descrip': descrip,
                      'author': author,
                      'history': history,
                      'CAL_VER': version.__version__,
                      'versions': {}
                  }
        self.versions = {}

        # Use verhawk to extract all the version information from the package
        self.pkg_name = jwst_pkg_name

        try:
            with open(os.devnull, 'w') as devnull:
                sys.stdout = devnull
            jwst_pkg = imp.load_source(jwst_pkg_name, jwst_pkg_file)
            sys.stdout = STDOUT

            pvers = Scanner(jwst_pkg, recursive=True)
            pvers.scan()
            self.pkg_versions = pvers.versions

        except ImportError as e:
            print(e, file=sys.stderr)
            exit(1)

        # Identify which sub-packages are defined in this environment as
        # included in the 'steps' module
        self.modules = inspect.getmembers(jwst_pkg, inspect.ismodule)

        # Look for all modules within each sub-package which MAY contain a
        # processing step
        self.steps = {}
        for m in self.modules:
            mod_name = "{}.{}".format(self.pkg_name, m[0])
            self.steps[mod_name] = inspect.getmembers(m[1], inspect.ismodule)

    def scan(self):
        for s in self.steps:
            for mod in self.steps[s]:
                step_name = mod[0]
                step_module = mod[1]
                classname = None
                step_version = self.pkg_versions[s]
                if '_step' in step_name:
                    # Return all classes defined by step
                    classnames = inspect.getmembers(step_module, inspect.isclass)

                    # Extract actual processing step associated with this module
                    for c in classnames:
                        if c[0].endswith('Step') and c[0] != 'Step':
                            # store results
                            self.versions.update({c[0]: step_version})
                            if self.verbose:
                                print("Found Step class {} in {}".format(c[0], s))

        # Use this new information to update output versions
        self.output['versions'].update(self.versions)

    def as_json(self):
        """ Return json string for output version information.
        """
        return json.dumps(self.output, indent=4, sort_keys=True)
<<<<<<< HEAD
   
    def write_json(self,filename, clobber=False):
=======

    def write_json(self, filename, clobber=False):
>>>>>>> 5d8eaac2
        """ Writes results out to json file.

        Parameters
        ==========
        filename : str
            Filename for output file.  If it does not end in .json, method will
            append '.json' to end of filename automatically.

        clobber : bool
            Specify whether or not this method should over-write a previous
            output file. If True, it will delete previous file.
            If False, it will raise an IOError exception when trying to overwrite
            a file.

        """

        if not filename.endswith('.json'):
            filename += '.json'

        if clobber:
            try:
                os.remove(filename)
            except:
                pass
            if self.verbose:
                print('Removing previous version of {}'.format(filename))
        else:
            if os.path.exists(filename):
                raise IOError("previous version of {} found, clobber not set".format(filename))

<<<<<<< HEAD
        with open(filename,'w') as outfile:
            outfile.write(json_out)
=======
        with open(filename, 'w') as outfile:
            outfile.write(self.as_json())

>>>>>>> 5d8eaac2
        if self.verbose:
            print("Versions written to {}".format(filename))<|MERGE_RESOLUTION|>--- conflicted
+++ resolved
@@ -120,13 +120,8 @@
         """ Return json string for output version information.
         """
         return json.dumps(self.output, indent=4, sort_keys=True)
-<<<<<<< HEAD
-   
-    def write_json(self,filename, clobber=False):
-=======
 
     def write_json(self, filename, clobber=False):
->>>>>>> 5d8eaac2
         """ Writes results out to json file.
 
         Parameters
@@ -157,13 +152,8 @@
             if os.path.exists(filename):
                 raise IOError("previous version of {} found, clobber not set".format(filename))
 
-<<<<<<< HEAD
-        with open(filename,'w') as outfile:
-            outfile.write(json_out)
-=======
         with open(filename, 'w') as outfile:
             outfile.write(self.as_json())
 
->>>>>>> 5d8eaac2
         if self.verbose:
             print("Versions written to {}".format(filename))