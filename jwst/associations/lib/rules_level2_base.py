"""Base classes which define the Level2 Associations"""
import logging
from os.path import (
    basename,
    splitext
)

import re

from jwst.associations import (
    Association,
    AssociationRegistry,
    libpath
)
from jwst.associations.lib.dms_base import (DMSBaseMixin, PRODUCT_NAME_DEFAULT)
from jwst.associations.lib.rules_level3_base import _EMPTY
from jwst.associations.lib.rules_level3_base import Utility as Utility_Level3

# Configure logging
logger = logging.getLogger(__name__)
logger.addHandler(logging.NullHandler())

__all__ = [
    'ASN_SCHEMA',
    'AsnMixin_Lv2Image',
    'AsnMixin_Lv2ImageNonScience',
    'AsnMixin_Lv2ImageScience',
    'AsnMixin_Lv2Mode',
    'AsnMixin_Lv2Singleton',
    'AsnMixin_Lv2Spec',
    'AsnMixin_Lv2SpecScience',
    'AsnMixin_Lv2Special',
    'DMSLevel2bBase',
    'Utility'
]

# The schema that these associations must adhere to.
ASN_SCHEMA = libpath('asn_schema_jw_level2b.json')

# Flag to exposure type
FLAG_TO_EXPTYPE = {
    'background': 'background',
}

# File templates
_DMS_POOLNAME_REGEX = 'jw(\d{5})_(\d{3})_(\d{8}[Tt]\d{6})_pool'
_LEVEL1B_REGEX = '(?P<path>.+)(?P<type>_uncal)(?P<extension>\..+)'
_REGEX_LEVEL2A = '(?P<path>.+)(?P<type>_rate(ints)?)'

# Key that uniquely identfies items.
KEY = 'expname'


class DMSLevel2bBase(DMSBaseMixin, Association):
    """Basic class for DMS Level2 associations."""

    # Set the validation schema
    schema_file = ASN_SCHEMA

    # Attribute values that are indicate the
    # attribute is not specified.
    INVALID_VALUES = _EMPTY

    def __init__(self, *args, **kwargs):

        super(DMSLevel2bBase, self).__init__(*args, **kwargs)

        # Keep the set of members included in this association
        self.members = set()

        # I am defined by the following constraints
        self.add_constraints({
            'program': {
                'value': None,
                'inputs': ['program']
            },
            'is_tso': {
                'value': '^t$',
<<<<<<< HEAD
                'inputs': ['is_tso'],
=======
                'inputs': ['tsovisit'],
>>>>>>> 67a4dab3
                'required': False,
                'force_unique': True,
            }
        })

        # Initialize validity checks
        self.validity.update({
            'has_science': {
                'validated': False,
                'check': lambda member: member['exptype'] == 'science'
            }
        })

    def members_by_type(self, member_type):
        """Get list of members by their exposure type"""
        member_type = member_type.lower()
        try:
            members = self.current_product['members']
        except KeyError:
            result = []
        else:
            result = [
                member
                for member in members
                if member_type == member['exptype'].lower()
            ]

        return result

    def has_science(self, item):
        """Only allow a single science in the association

        Parameters
        ----------
        item: dict
            The item in question

        Returns
        -------
        bool
            True if item can be added
        """
        exptype = self.get_exposure_type(item)
        limit_reached = len(self.members_by_type('science')) >= 1
        limit_reached = limit_reached and exptype == 'science'
        return limit_reached

    def __eq__(self, other):
        """Compare equality of two assocaitions"""
        if isinstance(other, DMSLevel2bBase):
            result = self.data['asn_type'] == other.data['asn_type']
            result = result and (self.members == other.members)
            return result
        else:
            return NotImplemented

    def __ne__(self, other):
        """Compare inequality of two associations"""
        if isinstance(other, DMSLevel2bBase):
            return not self.__eq__(other)
        else:
            return NotImplemented

    def dms_product_name(self):
        """Define product name."""
        try:
            science = self.members_by_type('science')[0]
        except IndexError:
            return PRODUCT_NAME_DEFAULT

        try:
            science_path, ext = splitext(science['expname'])
        except Exception:
            return PRODUCT_NAME_DEFAULT

        match = re.match(_REGEX_LEVEL2A, science_path)
        if match:
            return match.groupdict()['path']
        else:
            return science_path

    def make_member(self, item):
        """Create a member from the item

        Parameters
        ----------
        item: dict
            The item to create member from.

        Returns
        -------
        member: dict
            The member
        """
        is_tso = self.constraints['is_tso']['value'] == 't'
        member = {
            'expname': Utility.rename_to_level2a(
                item['filename'], is_tso=is_tso
            ),
            'exptype': self.get_exposure_type(item)
        }
        return member

    def _init_hook(self, item):
        """Post-check and pre-add initialization"""
        self.data['target'] = item['targetid']
        self.data['program'] = '{:0>5s}'.format(item['program'])
        self.data['asn_pool'] = basename(
            item.meta['pool_file']
        ).split('.')[0]
        self.data['constraints'] = '\n'.join(
            [cc for cc in self.constraints_to_text()]
        )
        self.data['asn_id'] = self.acid.id
        self.new_product(self.dms_product_name())

    def _add(self, item):
        """Add item to this association.

        Parameters
        ----------
        item: dict
            The item to be adding.
        """
        member = self.make_member(item)
        members = self.current_product['members']
        members.append(member)
        self.update_validity(member)

        # Add member to the short list
        self.members.add(member[KEY])

        # Update association state due to new member
        self.update_asn()

    def _add_items(self, items, meta=None, product_name_func=None, **kwargs):
        """Force adding items to the association

        Parameters
        ----------
        items: [object[, ...]]
            A list of items to make members of the association.

        meta: dict
            A dict to be merged into the association meta information.
            The following are suggested to be assigned:
                - `asn_type`
                    The type of association.
                - `asn_rule`
                    The rule which created this association.
                - `asn_pool`
                    The pool from which the exposures came from
                - `program`
                    Originating observing program

        product_name_func: func
            Used if product name is 'undefined' using
            the class's procedures.

        Notes
        -----
        This is a low-level shortcut into adding members, such as file names,
        to an association. All defined shortcuts and other initializations are
        by-passed, resulting in a potentially unusable association.

        `product_name_func` is used to define the product names instead of
        the default methods. The call signature is:

            product_name_func(item, idx)

        where `item` is each item being added and `idx` is the count of items.

        """
        if meta is None:
            meta = {}
        for idx, item in enumerate(items, start=1):
            self.new_product()
            members = self.current_product['members']
            member = {
                'expname': item,
                'exptype': 'science'
            }
            members.append(member)
            self.update_validity(member)
            self.update_asn()

            # If a product name function is given, attempt
            # to use.
            if product_name_func is not None:
                try:
                    self.current_product['name'] = product_name_func(item, idx)
                except Exception:
                    logger.debug(
                        'Attempted use of product_name_func failed.'
                        ' Default product name used.'
                    )

        self.data.update(meta)
        self.sequence = next(self._sequence)

    def update_asn(self):
        """Update association info based on current members"""
        self.current_product['name'] = self.dms_product_name()

    def __repr__(self):
        try:
            file_name, json_repr = self.ioregistry['json'].dump(self)
        except:
            return str(self.__class__)
        return json_repr

    def __str__(self):
        """Create human readable version of the association
        """

        result = ['Association {:s}'.format(self.asn_name)]

        # Parameters of the association
        result.append('    Parameters:')
        result.append('        Product type: {:s}'.format(self.data['asn_type']))
        result.append('        Rule:         {:s}'.format(self.data['asn_rule']))
        result.append('        Program:      {:s}'.format(self.data['program']))
        result.append('        Target:       {:s}'.format(self.data['target']))
        result.append('        Pool:         {:s}'.format(self.data['asn_pool']))

        for cc in self.constraints_to_text():
            result.append('        {:s}'.format(cc))

        # Products of the assocation
        for product in self.data['products']:
            result.append(
                '\t{} with {} members'.format(
                    product['name'],
                    len(product['members'])
                )
            )

        # That's all folks
        result.append('\n')
        return '\n'.join(result)


class Utility(object):
    """Utility functions that understand DMS Level 3 associations"""

    @staticmethod
    def rename_to_level2a(level1b_name, is_tso=False):
        """Rename a Level 1b Exposure to another level

        Parameters
        ----------
        level1b_name: str
            The Level 1b exposure name.

        is_tso: boolean
            Use 'rateints' instead of 'rate' as
            the suffix.

        Returns
        -------
        str
            The Level 2a name
        """
        match = re.match(_LEVEL1B_REGEX, level1b_name)
        if match is None or match.group('type') != '_uncal':
            logger.warn((
                'Item FILENAME="{}" is not a Level 1b name. '
                'Cannot transform to Level 2a.'
            ).format(
                level1b_name
            ))
            return level1b_name

        suffix = 'rate'
        if is_tso:
            suffix = 'rateints'
        level2a_name = ''.join([
            match.group('path'),
            '_',
            suffix,
            match.group('extension')
        ])
        return level2a_name

    @staticmethod
    def resequence(*args, **kwargs):
        return Utility_Level3.resequence(*args, **kwargs)

    @staticmethod
    @AssociationRegistry.callback('finalize')
    def finalize(associations):
        """Check validity and duplications in an association list

        Parameters
        ----------
        associations:[association[, ...]]
            List of associations

        Returns
        -------
        finalized_associations: [association[, ...]]
            The validated list of associations
        """
        finalized = []
        lv2_asns = []
        for asn in associations:
            if isinstance(asn, DMSLevel2bBase):

                # Check validity
                if asn.is_valid:
                    lv2_asns.append(asn)

            else:
                finalized.append(asn)

        return finalized + lv2_asns

    @staticmethod
    def merge_asns(associations):
        """merge level2 associations

        Parameters
        ----------
        associations: [asn(, ...)]
            Associations to search for merging.

        Returns
        -------
        associatons: [association(, ...)]
            List of associations, some of which may be merged.
        """
        others = []
        lv2_asns = []
        for asn in associations:
            if isinstance(asn, DMSLevel2bBase):
                lv2_asns.append(asn)
            else:
                others.append(asn)

        lv2_asns = Utility._merge_asns(lv2_asns)

        return others + lv2_asns

    @staticmethod
    def _merge_asns(asns):
        # Merge all the associations into common types
        merged_by_type = {}
        for asn in asns:
            try:
                current_asn = merged_by_type[asn['asn_type']]
            except KeyError:
                merged_by_type[asn['asn_type']] = asn
                current_asn = asn
            for product in asn['products']:
                merge_occured = False
                for current_product in current_asn['products']:
                    if product['name'] == current_product['name']:
                        member_names = set([
                            member['expname']
                            for member in product['members']
                        ])
                        current_member_names = [
                            member['expname']
                            for member in current_product['members']
                        ]
                        new_names = member_names.difference(current_member_names)
                        new_members = [
                            member
                            for member in product['members']
                            if member['expname'] in new_names
                        ]
                        current_product['members'].extend(new_members)
                        merge_occured = True
                if not merge_occured:
                    current_asn['products'].append(product)

        merged_asns = [
            asn
            for asn_type, asn in merged_by_type.items()
        ]
        return merged_asns


# ---------------------------------------------
# Mixins to define the broad category of rules.
# ---------------------------------------------

# General constraints
# -------------------
class AsnMixin_Lv2Mode(DMSLevel2bBase):
    """Fix the instrument configuration"""
    def __init__(self, *args, **kwargs):

        # I am defined by the following constraints
        self.add_constraints({
            'program': {
                'value': None,
                'inputs': ['program']
            },
            'target': {
                'value': None,
                'inputs': ['targetid'],
            },
            'instrument': {
                'value': None,
                'inputs': ['instrume']
            },
            'detector': {
                'value': None,
                'inputs': ['detector']
            },
            'opt_elem': {
                'value': None,
                'inputs': ['filter', 'band']
            },
            'opt_elem2': {
                'value': None,
                'inputs': ['pupil', 'grating'],
                'required': False,
            },
            'subarray': {
                'value': None,
                'inputs': ['subarray'],
                'required': False,
            },
            'channel': {
                'value': None,
                'inputs': ['channel'],
                'required': False,
            }
        })

        super(AsnMixin_Lv2Mode, self).__init__(*args, **kwargs)


class AsnMixin_Lv2Singleton(DMSLevel2bBase):
    """Allow only single science exposure"""

    def __init__(self, *args, **kwargs):
        # I am defined by the following constraints
        self.add_constraints({
            'single_science': {
                'test': self.match_constraint,
                'value': 'False',
                'inputs': lambda item: str(
                    self.has_science(item)
                ),
            }
        })

        # Now, lets see if item belongs to us.
        super(AsnMixin_Lv2Singleton, self).__init__(*args, **kwargs)


class AsnMixin_Lv2Special(DMSLevel2bBase):
    """Process special exposures as science

    Spectral exposures that are marked as backgrounds, imprints, etc.,
    still get 2b processing just as normal science. However, no other
    exposures should get included into the association.

    """
    def __init__(self, *args, **kwargs):
        self.add_constraints({
            'is_special': {
                'value': None,
                'inputs': [
                    'bkgdtarg',
                    'is_imprt',
                    'is_psf'
                ],
                'force_unique': False,
            }
        })

        super(AsnMixin_Lv2Special, self).__init__(*args, **kwargs)

    def get_exposure_type(self, item, default='science'):
        """Override to force exposure type to always be science

        Parameters
        ----------
        item: dict
            The pool entry to determine the exposure type of

        default: str or None
            The default exposure type.
            If None, routine will raise LookupError

        Returns
        -------
        exposure_type: 'science'
            Always returns as science
        """
        return 'science'


# Image-like Exposures
# --------------------
class AsnMixin_Lv2Image(DMSLevel2bBase):
    """Level 2 Image association base"""

    def _init_hook(self, item):
        """Post-check and pre-add initialization"""

        super(AsnMixin_Lv2Image, self)._init_hook(item)
        self.data['asn_type'] = 'image2'


class AsnMixin_Lv2ImageScience(DMSLevel2bBase):
    """Level 2 Image association base"""

    def __init__(self, *args, **kwargs):

        self.add_constraints({
            'exp_type': {
                'value': (
                    'fgs_image'
                    '|mir_image'
                    '|mir_lyot'
                    '|mir_4qpm'
                    '|nis_ami'
                    '|nis_image'
                    '|nrc_image'
                    '|nrc_coron'
                    '|nrc_tsimage'
                ),
                'inputs': ['exp_type'],
                'force_unique': True,
            }
        })

        super(AsnMixin_Lv2ImageScience, self).__init__(*args, **kwargs)


class AsnMixin_Lv2ImageNonScience(DMSLevel2bBase):
    """Process selected non-science exposures

    Exposures, such as target acquisitions,
    though considered non-science, still get 2b processing.

    """
    def __init__(self, *args, **kwargs):
        self.add_constraints({
            'non_science': {
                'value': (
                    'fgs_focus'
                    '|fgs_image'
                    '|mir_coroncal'
                    '|mir_tacq'
                    '|nis_focus'
                    '|nis_tacq'
                    '|nis_taconfirm'
                    '|nrc_tacq'
                    '|nrc_taconfirm'
                    '|nrc_focus'
                    '|nrs_bota'
                    '|nrs_confirm'
                    '|nrs_focus'
                    '|nrs_mimf'
                    '|nrs_taslit'
                    '|nrs_tacq'
                    '|nrs_taconfirm'
                ),
                'inputs': ['exp_type'],
                'force_unique': False,
            }
        })

        super(AsnMixin_Lv2ImageNonScience, self).__init__(*args, **kwargs)

    def get_exposure_type(self, item, default='science'):
        """Override to force exposure type to always be science

        Parameters
        ----------
        item: dict
            The pool entry to determine the exposure type of

        default: str or None
            The default exposure type.
            If None, routine will raise LookupError

        Returns
        -------
        exposure_type: 'science'
            Always returns as science
        """
        return 'science'


# Spectral-like exposures
# -----------------------
class AsnMixin_Lv2Spec(DMSLevel2bBase):
    """Level 2 Spectral association base"""

    def _init_hook(self, item):
        """Post-check and pre-add initialization"""

        super(AsnMixin_Lv2Spec, self)._init_hook(item)
        self.data['asn_type'] = 'spec2'


class AsnMixin_Lv2SpecScience(DMSLevel2bBase):
    """Level 2 Spectral association base"""

    def __init__(self, *args, **kwargs):

        self.add_constraints({
            'exp_type': {
                'value': (
                    'nrc_grism'
                    '|nrc_tsgrism'
                    '|mir_lrs-fixedslit'
                    '|mir_lrs-slitless'
                    '|mir_mrs'
                    '|nrs_fixedslit'
                    '|nrs_ifu'
                    '|nrs_msaspec'
                    '|nrs_brightobj'
                    '|nis_soss'
                ),
                'inputs': ['exp_type'],
                'force_unique': True,
            }
        })

        super(AsnMixin_Lv2SpecScience, self).__init__(*args, **kwargs)<|MERGE_RESOLUTION|>--- conflicted
+++ resolved
@@ -76,11 +76,7 @@
             },
             'is_tso': {
                 'value': '^t$',
-<<<<<<< HEAD
-                'inputs': ['is_tso'],
-=======
                 'inputs': ['tsovisit'],
->>>>>>> 67a4dab3
                 'required': False,
                 'force_unique': True,
             }
