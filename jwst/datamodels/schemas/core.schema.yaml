--- conflicted
+++ resolved
@@ -1619,19 +1619,9 @@
           extract_1d:
             title: 1-D Spectral Extraction
             type: string
-<<<<<<< HEAD
-            fits_keyword: S_RAMP
-          gain_scale:
-            title: Gain Scale Correction
-            type: string
-            fits_keyword: S_GANSCL
-          assign_wcs:
-            title: Assign World Coordinate System
-=======
             fits_keyword: S_EXTR1D
           extract_2d:
             title: 2-D Spectral Extraction
->>>>>>> 52fe47b5
             type: string
             fits_keyword: S_EXTR2D
           flat_field:
